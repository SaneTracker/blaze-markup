Name:               BlazeHtml
Version:            0.1

Synopsis:           A simple, fast and efficient HTML combinator library.
Description:        A simple, fast and efficient HTML combinator library using
                    Data.Text.
Author:             Jasper Van der Jeugt
Maintainer:         jaspervdj@gmail.com
Homepage:           http://github.com/jaspervdj/BlazeHtml
Bug-Reports:        http://github.com/jaspervdj/BlazeHtml/issues
License:            BSD3
License-File:       LICENSE
Category:           Text
Cabal-Version:      >= 1.6
build-type:         Simple

source-repository head
  type:             git
  location:         git://github.com/jaspervdj/BlazeHtml.git

library
  ghc-options:      -Wall
  hs-source-dirs:   src
  build-depends:    base >= 4 && < 5,
                    text >= 0.7,
                    containers >= 0.1,
                    mtl >= 1.1
  exposed-modules:  Text.BlazeHtml.Html
                    Text.BlazeHtml.Render.HtmlIO
                    Text.BlazeHtml.Render.HtmlText
<<<<<<< HEAD
                    Text.BlazeHtml.Render.HtmlPrettyText
  other-modules:    Text.BlazeHtml.Internal.Html
                    Text.BlazeHtml.Internal.Escaping
=======
  other-modules:    Text.BlazeHtml.Internal.Html

executable criterion
  ghc-options:      -Wall
  hs-source-dirs:   src benchmarks
  build-depends:    base >= 4 && < 5, criterion
  main-is:          Criterion.hs
  extensions:       OverloadedStrings
>>>>>>> edb1aba1
<|MERGE_RESOLUTION|>--- conflicted
+++ resolved
@@ -28,17 +28,13 @@
   exposed-modules:  Text.BlazeHtml.Html
                     Text.BlazeHtml.Render.HtmlIO
                     Text.BlazeHtml.Render.HtmlText
-<<<<<<< HEAD
                     Text.BlazeHtml.Render.HtmlPrettyText
   other-modules:    Text.BlazeHtml.Internal.Html
                     Text.BlazeHtml.Internal.Escaping
-=======
-  other-modules:    Text.BlazeHtml.Internal.Html
 
 executable criterion
   ghc-options:      -Wall
   hs-source-dirs:   src benchmarks
   build-depends:    base >= 4 && < 5, criterion
   main-is:          Criterion.hs
-  extensions:       OverloadedStrings
->>>>>>> edb1aba1
+  extensions:       OverloadedStrings